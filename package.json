--- conflicted
+++ resolved
@@ -1,6 +1,6 @@
 {
     "name": "@cionzo/js-changelog",
-    "version": "1.1.0",
+    "version": "1.2.0",
     "description": "Semantic versioning and changelog generation utils",
     "main": "./src/index.js",
     "bin": {
@@ -11,20 +11,11 @@
         "docs": "jsdoc --destination ./docs/ --package ./package.json --readme ./README.md --recurse ./src ./test",
         "lint": "eslint -c eslint.js ./src",
         "lint:fix": "eslint -c eslint.js --fix ./src",
-<<<<<<< HEAD
         "changelog": "node src/index.js --changelog -clt ./configs/changelog-template.hbs ",
         "major": "node src/index.js -M  -clt ./configs/changelog-template.hbs ",
         "minor": "node src/index.js -m  -clt ./configs/changelog-template.hbs ",
         "patch": "node src/index.js -p  -clt ./configs/changelog-template.hbs ",
         "current": "node src/index.js --current --changelog -clt ./configs/changelog-template.hbs "
-=======
-
-        "changelog":"node src/index.js --changelog -clt ./configs/changelog-template.hbs ",
-        "major":"node src/index.js -M --changelog -clt ./configs/changelog-template.hbs ",
-        "minor":"node src/index.js -m --changelog -clt ./configs/changelog-template.hbs ",
-        "patch":"node src/index.js -p --changelog -clt ./configs/changelog-template.hbs ",
-        "current":"node src/index.js --current --changelog -clt ./configs/changelog-template.hbs "
->>>>>>> 89fe5b30
     },
     "repository": {
         "type": "git",
